--- conflicted
+++ resolved
@@ -170,17 +170,10 @@
   local _DST=${PARTS_SKYWIRE_DIR}/skywire.tar.gz # Download destination file name.
 
   if [ ! -f "${_DST}" ] ; then
-<<<<<<< HEAD
-    if [ ${BOARD} == rpi ] ; then
+    if [ ${ARCH} == armhf ] ; then
       notice "Downloading package from ${SKYWIRE_ARMV7_DOWNLOAD_URL} to ${_DST}..."
       wget -c "${SKYWIRE_ARMV7_DOWNLOAD_URL}" -O "${_DST}" || return 1
-    elif [ ${BOARD} == rpiw ] ; then
-=======
-    if [ ${ARCH} == armhf ] ; then
-      notice "Downloading package from ${SKYWIRE_ARM_DOWNLOAD_URL} to ${_DST}..."
-      wget -c "${SKYWIRE_ARM_DOWNLOAD_URL}" -O "${_DST}" || return 1
     elif [ ${ARCH} == armv6 ] ; then
->>>>>>> e4719b0d
       notice "Downloading package from ${SKYWIRE_ARMV6_DOWNLOAD_URL} to ${_DST}..."
       wget -c "${SKYWIRE_ARMV6_DOWNLOAD_URL}" -O "${_DST}" || return 1
     elif [ ${ARCH} == arm64 ] ; then
